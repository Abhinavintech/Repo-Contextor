#!/usr/bin/env python3
"""CLI for Repository Context Packager."""

import argparse
import sys
from pathlib import Path
from .gitinfo import get_git_info
from .discover import discover_files
from .treeview import create_tree_view
from .renderer.markdown import render_markdown
from .renderer.jsonyaml import render_json, render_yaml
from .io_utils import write_output
from datetime import datetime, timedelta


def main():
    parser = argparse.ArgumentParser(
        description="Package repository content for LLM context"
    )
    parser.add_argument(
        "path", 
        nargs="?", 
        default=".", 
        help="Repository path (default: current directory)"
    )
    parser.add_argument(
        "-o", "--output", 
        help="Output file path (default: stdout)"
    )
    parser.add_argument(
        "-f", "--format", 
        choices=["text", "json", "yaml"], 
        default="text",
        help="Output format (default: text)"
    )

    """ This will read -r from the console and able to search it with this"""
    parser.add_argument(
    "-r", "--recent",
    action="store_true",
    help="Include only files modified in the last 7 days"
    )
    parser.add_argument(
        "-v", "--verbose",
        action="store_true",
        help="Print detailed progress information to stderr"
    )
    
    args = parser.parse_args()
    
    try:
        repo_path = Path(args.path).resolve()
        if not repo_path.exists():
            print(f"Error: Path {repo_path} does not exist", file=sys.stderr)
            sys.exit(1)
            
        # Get repository information
        if args.verbose:
            print(f"Analyzing repository: {repo_path}", file=sys.stderr)
        repo_info = get_git_info(repo_path)
        
        # Discover files
        if args.verbose:
            print(f"Discovering files in: {repo_path}", file=sys.stderr)
        discovered_files = discover_files([repo_path], repo_path, [], [])
        if args.verbose:
            print(f"Found {len(discovered_files)} files", file=sys.stderr)
        
        # will check the file in last 7 days
        recent_files_info = {}
        if args.recent:
            seven_days_ago = datetime.now() - timedelta(days=7)
            recent_files = []
            for f in discovered_files:
                try:
                    mtime = datetime.fromtimestamp(f.stat().st_mtime)
                    if mtime >= seven_days_ago:
                        recent_files.append(f)
                        recent_files_info[str(f.relative_to(repo_path))] = human_readable_age(mtime)     
                except Exception:
                    continue
            discovered_files = recent_files
        
        # Read file contents
        files_data = {}
        file_sizes = {}
        for file_path in discovered_files:
            try:
                relative_path = file_path.relative_to(repo_path)
<<<<<<< HEAD
                if args.verbose:
                    print(f"Reading file: {relative_path}", file=sys.stderr)
=======
                file_sizes[str(relative_path)] = file_path.stat().st_size
>>>>>>> 5a239b1c
                with open(file_path, 'r', encoding='utf-8') as f:
                    content = f.read()
                files_data[str(relative_path)] = content
            except (UnicodeDecodeError, PermissionError):
<<<<<<< HEAD
                if args.verbose:
                    print(f"Skipping binary/unreadable file: {relative_path}", file=sys.stderr)
=======
                file_sizes[str(relative_path)] = file_path.stat().st_size if file_path.exists() else 0
>>>>>>> 5a239b1c
                files_data[str(relative_path)] = f"[Binary or unreadable file: {file_path.name}]"
            except Exception:
                if args.verbose:
                    print(f"Error reading file: {relative_path}", file=sys.stderr)
                continue
        
        # Create tree view
        if args.verbose:
            print("Generating directory tree", file=sys.stderr)
        tree_text = create_tree_view(repo_path, files_data)
        
        # Count totals
        total_files = len(files_data)
        total_lines = sum(len(content.splitlines()) for _, content in files_data.items())
        
        # Render based on format
        if args.verbose:
            print(f"Rendering output in {args.format} format", file=sys.stderr)
        if args.format == "json":
            content = render_json(
                str(repo_path), repo_info, tree_text, 
                files_data, total_files, total_lines,
                recent_files=recent_files_info if args.recent else {},
                file_sizes=file_sizes
            )
        elif args.format == "yaml":
            content = render_yaml(
                str(repo_path), repo_info, tree_text, 
                files_data, total_files, total_lines,
                recent_files=recent_files_info if args.recent else {},
                file_sizes=file_sizes
            )
        else:  # text/markdown
            content = render_markdown(
                str(repo_path), repo_info, tree_text, 
                files_data, total_files, total_lines,
                recent_files=recent_files_info if args.recent else {},
                file_sizes=file_sizes
            )
        
        if args.output:
            # Write to file
            write_output(args.output, content)
            print(f"Context package created: {args.output}")
        else:
            # Output to stdout
            print(content)
        
    except Exception as e:
        print(f"Error: {e}", file=sys.stderr)
        sys.exit(1)

# this will convert age and give us the difference
def human_readable_age(mtime: datetime) -> str:
    delta = datetime.now() - mtime
    days = delta.days
    seconds = delta.seconds
    if days > 0:
        return f"{days} day{'s' if days != 1 else ''} ago"
    elif seconds >= 3600:
        hours = seconds // 3600
        return f"{hours} hour{'s' if hours != 1 else ''} ago"
    elif seconds >= 60:
        minutes = seconds // 60
        return f"{minutes} minute{'s' if minutes != 1 else ''} ago"
    else:
        return "just now"

if __name__ == "__main__":
    main()<|MERGE_RESOLUTION|>--- conflicted
+++ resolved
@@ -87,22 +87,16 @@
         for file_path in discovered_files:
             try:
                 relative_path = file_path.relative_to(repo_path)
-<<<<<<< HEAD
                 if args.verbose:
                     print(f"Reading file: {relative_path}", file=sys.stderr)
-=======
                 file_sizes[str(relative_path)] = file_path.stat().st_size
->>>>>>> 5a239b1c
                 with open(file_path, 'r', encoding='utf-8') as f:
                     content = f.read()
                 files_data[str(relative_path)] = content
             except (UnicodeDecodeError, PermissionError):
-<<<<<<< HEAD
                 if args.verbose:
                     print(f"Skipping binary/unreadable file: {relative_path}", file=sys.stderr)
-=======
                 file_sizes[str(relative_path)] = file_path.stat().st_size if file_path.exists() else 0
->>>>>>> 5a239b1c
                 files_data[str(relative_path)] = f"[Binary or unreadable file: {file_path.name}]"
             except Exception:
                 if args.verbose:
